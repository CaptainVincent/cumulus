[package]
name = "cumulus-client-consensus-relay-chain"
description = "The relay-chain provided consensus algorithm"
version = "0.1.0"
authors = ["Parity Technologies <admin@parity.io>"]
edition = "2021"

[dependencies]
# Substrate deps
sp-consensus = { git = "https://github.com/paritytech/substrate", branch = "dp-jsonrpsee-integration-2" }
sp-inherents = { git = "https://github.com/paritytech/substrate", branch = "dp-jsonrpsee-integration-2" }
sp-runtime = { git = "https://github.com/paritytech/substrate", branch = "dp-jsonrpsee-integration-2" }
sp-core = { git = "https://github.com/paritytech/substrate", branch = "dp-jsonrpsee-integration-2" }
sp-blockchain = { git = "https://github.com/paritytech/substrate", branch = "dp-jsonrpsee-integration-2" }
sp-block-builder = { git = "https://github.com/paritytech/substrate", branch = "dp-jsonrpsee-integration-2" }
sp-api = { git = "https://github.com/paritytech/substrate", branch = "dp-jsonrpsee-integration-2" }
sc-client-api = { git = "https://github.com/paritytech/substrate", branch = "dp-jsonrpsee-integration-2" }
sc-consensus = { git = "https://github.com/paritytech/substrate", branch = "dp-jsonrpsee-integration-2" }
substrate-prometheus-endpoint = { git = "https://github.com/paritytech/substrate", branch = "dp-jsonrpsee-integration-2" }

# Polkadot dependencies
<<<<<<< HEAD
polkadot-client = { git = "https://github.com/paritytech/polkadot", branch = "dp-jsonrpsee-integration-companion" }
=======
>>>>>>> 88928d09

# Cumulus dependencies
cumulus-client-consensus-common = { path = "../common" }
cumulus-primitives-core = { path = "../../../primitives/core" }
cumulus-relay-chain-interface = { path = "../../relay-chain-interface" }

# Other deps
futures = { version = "0.3.8", features = ["compat"] }
tracing = "0.1.22"
async-trait = "0.1.42"
parking_lot = "0.10.2"<|MERGE_RESOLUTION|>--- conflicted
+++ resolved
@@ -19,10 +19,6 @@
 substrate-prometheus-endpoint = { git = "https://github.com/paritytech/substrate", branch = "dp-jsonrpsee-integration-2" }
 
 # Polkadot dependencies
-<<<<<<< HEAD
-polkadot-client = { git = "https://github.com/paritytech/polkadot", branch = "dp-jsonrpsee-integration-companion" }
-=======
->>>>>>> 88928d09
 
 # Cumulus dependencies
 cumulus-client-consensus-common = { path = "../common" }
