// Copyright 2020-2021 Parity Technologies (UK) Ltd.
// This file is part of Cumulus.

// Substrate is free software: you can redistribute it and/or modify
// it under the terms of the GNU General Public License as published by
// the Free Software Foundation, either version 3 of the License, or
// (at your option) any later version.

// Substrate is distributed in the hope that it will be useful,
// but WITHOUT ANY WARRANTY; without even the implied warranty of
// MERCHANTABILITY or FITNESS FOR A PARTICULAR PURPOSE.  See the
// GNU General Public License for more details.

// You should have received a copy of the GNU General Public License
// along with Cumulus.  If not, see <http://www.gnu.org/licenses/>.

//! Cumulus service
//!
//! Provides functions for starting a collator node or a normal full node.

use cumulus_client_consensus_common::ParachainConsensus;
use cumulus_primitives_core::{CollectCollationInfo, ParaId};
use cumulus_relay_chain_interface::RelayChainInterface;
use polkadot_primitives::v1::CollatorPair;
use sc_client_api::{
	Backend as BackendT, BlockBackend, BlockchainEvents, Finalizer, UsageProvider,
};
use sc_consensus::{
	import_queue::{ImportQueue, IncomingBlock, Link, Origin},
	BlockImport,
};
use sc_service::{Configuration, TaskManager};
use sp_api::ProvideRuntimeApi;
use sp_blockchain::HeaderBackend;
use sp_consensus::BlockOrigin;
use sp_core::traits::SpawnNamed;
use sp_runtime::{
	traits::{Block as BlockT, NumberFor},
	Justifications,
};
use std::{sync::Arc, time::Duration};

pub mod genesis;

/// Parameters given to [`start_collator`].
pub struct StartCollatorParams<'a, Block: BlockT, BS, Client, RCInterface, Spawner, IQ> {
	pub block_status: Arc<BS>,
	pub client: Arc<Client>,
	pub announce_block: Arc<dyn Fn(Block::Hash, Option<Vec<u8>>) + Send + Sync>,
	pub spawner: Spawner,
	pub para_id: ParaId,
	pub relay_chain_interface: RCInterface,
	pub task_manager: &'a mut TaskManager,
	pub parachain_consensus: Box<dyn ParachainConsensus<Block>>,
	pub import_queue: IQ,
	pub collator_key: CollatorPair,
	pub relay_chain_slot_duration: Duration,
}

/// Start a collator node for a parachain.
///
/// A collator is similar to a validator in a normal blockchain.
/// It is responsible for producing blocks and sending the blocks to a
/// parachain validator for validation and inclusion into the relay chain.
pub async fn start_collator<'a, Block, BS, Client, Backend, RCInterface, Spawner, IQ>(
	StartCollatorParams {
		block_status,
		client,
		announce_block,
		spawner,
		para_id,
		task_manager,
		relay_chain_interface,
		parachain_consensus,
		import_queue,
		collator_key,
		relay_chain_slot_duration,
	}: StartCollatorParams<'a, Block, BS, Client, RCInterface, Spawner, IQ>,
) -> sc_service::error::Result<()>
where
	Block: BlockT,
	BS: BlockBackend<Block> + Send + Sync + 'static,
	Client: Finalizer<Block, Backend>
		+ UsageProvider<Block>
		+ HeaderBackend<Block>
		+ Send
		+ Sync
		+ BlockBackend<Block>
		+ BlockchainEvents<Block>
		+ ProvideRuntimeApi<Block>
		+ 'static,
	Client::Api: CollectCollationInfo<Block>,
	for<'b> &'b Client: BlockImport<Block>,
	Spawner: SpawnNamed + Clone + Send + Sync + 'static,
	RCInterface: RelayChainInterface + Clone + 'static,
	Backend: BackendT<Block> + 'static,
	IQ: ImportQueue<Block> + 'static,
{
	let consensus = cumulus_client_consensus_common::run_parachain_consensus(
		para_id,
		client.clone(),
		relay_chain_interface.clone(),
		announce_block.clone(),
	);

	task_manager
		.spawn_essential_handle()
		.spawn("cumulus-consensus", None, consensus);

	let overseer_handle = relay_chain_interface
		.overseer_handle()
		.map_err(|e| sc_service::Error::Other(e.to_string()))?
		.ok_or_else(|| "Polkadot full node did not provide an `OverseerHandle`!")?;

	let pov_recovery = cumulus_client_pov_recovery::PoVRecovery::new(
<<<<<<< HEAD
		overseer_handle.clone(),
		slot_duration,
=======
		relay_chain_interface
			.overseer_handle()
			.ok_or_else(|| "Polkadot full node did not provide an `OverseerHandle`!")?,
		// We want that collators wait at maximum the relay chain slot duration before starting
		// to recover blocks.
		cumulus_client_pov_recovery::RecoveryDelay::WithMax { max: relay_chain_slot_duration },
>>>>>>> a9eb0320
		client.clone(),
		import_queue,
		relay_chain_interface.clone(),
		para_id,
	);

	task_manager
		.spawn_essential_handle()
		.spawn("cumulus-pov-recovery", None, pov_recovery.run());

	cumulus_client_collator::start_collator(cumulus_client_collator::StartCollatorParams {
		runtime_api: client.clone(),
		block_status,
		announce_block,
		overseer_handle,
		spawner,
		para_id,
		key: collator_key,
		parachain_consensus,
	})
	.await;

	Ok(())
}

/// Parameters given to [`start_full_node`].
pub struct StartFullNodeParams<'a, Block: BlockT, Client, RCInterface, IQ> {
	pub para_id: ParaId,
	pub client: Arc<Client>,
	pub relay_chain_interface: RCInterface,
	pub task_manager: &'a mut TaskManager,
	pub announce_block: Arc<dyn Fn(Block::Hash, Option<Vec<u8>>) + Send + Sync>,
	pub relay_chain_slot_duration: Duration,
	pub import_queue: IQ,
}

/// Start a full node for a parachain.
///
/// A full node will only sync the given parachain and will follow the
/// tip of the chain.
pub fn start_full_node<Block, Client, Backend, RCInterface, IQ>(
	StartFullNodeParams {
		client,
		announce_block,
		task_manager,
		relay_chain_interface,
		para_id,
		relay_chain_slot_duration,
		import_queue,
	}: StartFullNodeParams<Block, Client, RCInterface, IQ>,
) -> sc_service::error::Result<()>
where
	Block: BlockT,
	Client: Finalizer<Block, Backend>
		+ UsageProvider<Block>
		+ Send
		+ Sync
		+ BlockBackend<Block>
		+ BlockchainEvents<Block>
		+ 'static,
	for<'a> &'a Client: BlockImport<Block>,
	Backend: BackendT<Block> + 'static,
	RCInterface: RelayChainInterface + Clone + 'static,
	IQ: ImportQueue<Block> + 'static,
{
	let consensus = cumulus_client_consensus_common::run_parachain_consensus(
		para_id,
		client.clone(),
		relay_chain_interface.clone(),
		announce_block,
	);

	task_manager
		.spawn_essential_handle()
		.spawn("cumulus-consensus", None, consensus);

	let pov_recovery = cumulus_client_pov_recovery::PoVRecovery::new(
		relay_chain_interface
			.overseer_handle()
			.ok_or_else(|| "Polkadot full node did not provide an `OverseerHandle`!")?,
		// Full nodes should at least wait 2.5 minutes (assuming 6 seconds slot duration) and
		// in maximum 5 minutes before starting to recover blocks. Collators should already start
		// the recovery way before full nodes try to recover a certain block and then share the
		// block with the network using "the normal way". Full nodes are just the "last resort"
		// for block recovery.
		cumulus_client_pov_recovery::RecoveryDelay::WithMinAndMax {
			min: relay_chain_slot_duration * 25,
			max: relay_chain_slot_duration * 50,
		},
		client.clone(),
		import_queue,
		relay_chain_interface.clone(),
		para_id,
	);

	task_manager
		.spawn_essential_handle()
		.spawn("cumulus-pov-recovery", None, pov_recovery.run());

	Ok(())
}

/// Prepare the parachain's node configuration
///
/// This function will disable the default announcement of Substrate for the parachain in favor
/// of the one of Cumulus.
pub fn prepare_node_config(mut parachain_config: Configuration) -> Configuration {
	parachain_config.announce_block = false;

	parachain_config
}

/// A shared import queue
///
/// This is basically a hack until the Substrate side is implemented properly.
#[derive(Clone)]
pub struct SharedImportQueue<Block: BlockT>(Arc<parking_lot::Mutex<dyn ImportQueue<Block>>>);

impl<Block: BlockT> SharedImportQueue<Block> {
	/// Create a new instance of the shared import queue.
	pub fn new<IQ: ImportQueue<Block> + 'static>(import_queue: IQ) -> Self {
		Self(Arc::new(parking_lot::Mutex::new(import_queue)))
	}
}

impl<Block: BlockT> ImportQueue<Block> for SharedImportQueue<Block> {
	fn import_blocks(&mut self, origin: BlockOrigin, blocks: Vec<IncomingBlock<Block>>) {
		self.0.lock().import_blocks(origin, blocks)
	}

	fn import_justifications(
		&mut self,
		who: Origin,
		hash: Block::Hash,
		number: NumberFor<Block>,
		justifications: Justifications,
	) {
		self.0.lock().import_justifications(who, hash, number, justifications)
	}

	fn poll_actions(&mut self, cx: &mut std::task::Context, link: &mut dyn Link<Block>) {
		self.0.lock().poll_actions(cx, link)
	}
}<|MERGE_RESOLUTION|>--- conflicted
+++ resolved
@@ -113,17 +113,10 @@
 		.ok_or_else(|| "Polkadot full node did not provide an `OverseerHandle`!")?;
 
 	let pov_recovery = cumulus_client_pov_recovery::PoVRecovery::new(
-<<<<<<< HEAD
 		overseer_handle.clone(),
-		slot_duration,
-=======
-		relay_chain_interface
-			.overseer_handle()
-			.ok_or_else(|| "Polkadot full node did not provide an `OverseerHandle`!")?,
 		// We want that collators wait at maximum the relay chain slot duration before starting
 		// to recover blocks.
 		cumulus_client_pov_recovery::RecoveryDelay::WithMax { max: relay_chain_slot_duration },
->>>>>>> a9eb0320
 		client.clone(),
 		import_queue,
 		relay_chain_interface.clone(),
@@ -200,10 +193,13 @@
 		.spawn_essential_handle()
 		.spawn("cumulus-consensus", None, consensus);
 
+	let overseer_handle = relay_chain_interface
+		.overseer_handle()
+		.map_err(|e| sc_service::Error::Other(e.to_string()))?
+		.ok_or_else(|| "Polkadot full node did not provide an `OverseerHandle`!")?;
+
 	let pov_recovery = cumulus_client_pov_recovery::PoVRecovery::new(
-		relay_chain_interface
-			.overseer_handle()
-			.ok_or_else(|| "Polkadot full node did not provide an `OverseerHandle`!")?,
+		overseer_handle,
 		// Full nodes should at least wait 2.5 minutes (assuming 6 seconds slot duration) and
 		// in maximum 5 minutes before starting to recover blocks. Collators should already start
 		// the recovery way before full nodes try to recover a certain block and then share the
