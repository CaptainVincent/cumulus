--- conflicted
+++ resolved
@@ -17,7 +17,6 @@
 serde = { version = "1.0.132", features = ["derive"] }
 hex-literal = "0.2.1"
 async-trait = "0.1.42"
-jsonrpsee = { version = "0.6", features = ["server"] }
 
 # Parachain runtimes
 rococo-parachain-runtime = { path = "rococo-parachain" }
@@ -63,7 +62,7 @@
 try-runtime-cli = { git = "https://github.com/paritytech/substrate", branch = "dp-jsonrpsee-integration-2" }
 
 # RPC related dependencies
-jsonrpc-core = "18.0.0"
+jsonrpsee = { version = "0.8", features = ["server"] }
 sc-transaction-pool-api = { git = "https://github.com/paritytech/substrate", branch = "dp-jsonrpsee-integration-2" }
 frame-rpc-system = { package = "substrate-frame-rpc-system", git = "https://github.com/paritytech/substrate", branch = "dp-jsonrpsee-integration-2" }
 pallet-transaction-payment-rpc = { git = "https://github.com/paritytech/substrate", branch = "dp-jsonrpsee-integration-2" }
@@ -81,18 +80,11 @@
 cumulus-relay-chain-local = { path = "../client/relay-chain-local" }
 
 # Polkadot dependencies
-<<<<<<< HEAD
 polkadot-primitives = { git = "https://github.com/paritytech/polkadot", branch = "dp-jsonrpsee-integration-companion" }
 polkadot-service = { git = "https://github.com/paritytech/polkadot", branch = "dp-jsonrpsee-integration-companion" }
 polkadot-cli = { git = "https://github.com/paritytech/polkadot", branch = "dp-jsonrpsee-integration-companion" }
 polkadot-parachain = { git = "https://github.com/paritytech/polkadot", branch = "dp-jsonrpsee-integration-companion" }
-=======
-polkadot-primitives = { git = "https://github.com/paritytech/polkadot", branch = "master" }
-polkadot-service = { git = "https://github.com/paritytech/polkadot", branch = "master" }
-polkadot-cli = { git = "https://github.com/paritytech/polkadot", branch = "master" }
-polkadot-parachain = { git = "https://github.com/paritytech/polkadot", branch = "master" }
-xcm = { git = "https://github.com/paritytech/polkadot", branch = "master" }
->>>>>>> 88928d09
+xcm = { git = "https://github.com/paritytech/polkadot", branch = "dp-jsonrpsee-integration-companion" }
 
 [build-dependencies]
 substrate-build-script-utils = { git = "https://github.com/paritytech/substrate", branch = "dp-jsonrpsee-integration-2" }
